from dataclasses import dataclass
from pathlib import Path
from typing import Literal

import librosa
import torch
import perth
import torch.nn.functional as F
from huggingface_hub import hf_hub_download
from safetensors.torch import load_file

from .models.t3 import T3
from .models.s3tokenizer import S3_SR, drop_invalid_tokens
from .models.s3gen import S3GEN_SR, S3Gen
from .models.tokenizers import EnTokenizer
from .models.voice_encoder import VoiceEncoder
from .models.t3.modules.cond_enc import T3Cond


REPO_ID = "ResembleAI/chatterbox"


def punc_norm(text: str) -> str:
    """
        Quick cleanup func for punctuation from LLMs or
        containing chars not seen often in the dataset
    """
    if len(text) == 0:
        return "You need to add some text for me to talk."

    # Capitalise first letter
    if text[0].islower():
        text = text[0].upper() + text[1:]

    # Remove multiple space chars
    text = " ".join(text.split())

    # Replace uncommon/llm punc
    punc_to_replace = [
        ("...", ", "),
        ("…", ", "),
        (":", ","),
        (" - ", ", "),
        (";", ", "),
        ("—", "-"),
        ("–", "-"),
        (" ,", ","),
        ("“", "\""),
        ("”", "\""),
        ("‘", "'"),
        ("’", "'"),
    ]
    for old_char_sequence, new_char in punc_to_replace:
        text = text.replace(old_char_sequence, new_char)

    # Add full stop if no ending punc
    text = text.rstrip(" ")
    sentence_enders = {".", "!", "?", "-", ","}
    if not any(text.endswith(p) for p in sentence_enders):
        text += "."

    return text


@dataclass
class Conditionals:
    """
    Conditionals for T3 and S3Gen
    - T3 conditionals:
        - speaker_emb
        - clap_emb
        - cond_prompt_speech_tokens
        - cond_prompt_speech_emb
        - emotion_adv
    - S3Gen conditionals:
        - prompt_token
        - prompt_token_len
        - prompt_feat
        - prompt_feat_len
        - embedding
    """
    t3: T3Cond
    gen: dict

    def to(self, device):
        self.t3 = self.t3.to(device=device)
        for k, v in self.gen.items():
            if torch.is_tensor(v):
                self.gen[k] = v.to(device=device)
        return self

    def save(self, fpath: Path):
        arg_dict = dict(
            t3=self.t3.__dict__,
            gen=self.gen
        )
        torch.save(arg_dict, fpath)

    @classmethod
    def load(cls, fpath, map_location="cpu"):
        if isinstance(map_location, str):
            map_location = torch.device(map_location)
        kwargs = torch.load(fpath, map_location=map_location, weights_only=True)
        return cls(T3Cond(**kwargs['t3']), kwargs['gen'])


class ChatterboxTTS:
    ENC_COND_LEN = 6 * S3_SR
    DEC_COND_LEN = 10 * S3GEN_SR

    def __init__(
        self,
        t3: T3,
        s3gen: S3Gen,
        ve: VoiceEncoder,
        tokenizer: EnTokenizer,
        device: str,
        conds: Conditionals = None,
    ):
        self.sr = S3GEN_SR  # sample rate of synthesized audio
        self.t3 = t3
        self.s3gen = s3gen
        self.ve = ve
        self.tokenizer = tokenizer
        self.device = device
        self.conds = conds
        self.watermarker = perth.PerthImplicitWatermarker()

    @classmethod
    def from_local(cls, ckpt_dir, device) -> 'ChatterboxTTS':
        ckpt_dir = Path(ckpt_dir)

        # Always load to CPU first for non-CUDA devices to handle CUDA-saved models
        if device in ["cpu", "mps"]:
            map_location = torch.device('cpu')
        else:
            map_location = None

        ve = VoiceEncoder()
        ve.load_state_dict(
            load_file(ckpt_dir / "ve.safetensors")
        )
        ve.to(device).eval()

        t3 = T3()
        t3_state = load_file(ckpt_dir / "t3_cfg.safetensors")
        if "model" in t3_state.keys():
            t3_state = t3_state["model"][0]
        t3.load_state_dict(t3_state)
        t3.to(device).eval()

        s3gen = S3Gen()
        s3gen.load_state_dict(
            load_file(ckpt_dir / "s3gen.safetensors"), strict=False
        )
        s3gen.to(device).eval()

        tokenizer = EnTokenizer(
            str(ckpt_dir / "tokenizer.json")
        )

        conds = None
        if (builtin_voice := ckpt_dir / "conds.pt").exists():
            conds = Conditionals.load(builtin_voice, map_location=map_location).to(device)

        return cls(t3, s3gen, ve, tokenizer, device, conds=conds)

    @classmethod
    def from_pretrained(cls, device) -> 'ChatterboxTTS':
        # Check if MPS is available on macOS
        if device == "mps" and not torch.backends.mps.is_available():
            if not torch.backends.mps.is_built():
                print("MPS not available because the current PyTorch install was not built with MPS enabled.")
            else:
                print("MPS not available because the current MacOS version is not 12.3+ and/or you do not have an MPS-enabled device on this machine.")
            device = "cpu"

        for fpath in ["ve.safetensors", "t3_cfg.safetensors", "s3gen.safetensors", "tokenizer.json", "conds.pt"]:
            local_path = hf_hub_download(repo_id=REPO_ID, filename=fpath)

        return cls.from_local(Path(local_path).parent, device)

    def prepare_conditionals(self, wav_fpath, exaggeration=0.5):
        ## Load reference wav
        s3gen_ref_wav, _sr = librosa.load(wav_fpath, sr=S3GEN_SR)

        ref_16k_wav = librosa.resample(s3gen_ref_wav, orig_sr=S3GEN_SR, target_sr=S3_SR)

        s3gen_ref_wav = s3gen_ref_wav[:self.DEC_COND_LEN]
        s3gen_ref_dict = self.s3gen.embed_ref(s3gen_ref_wav, S3GEN_SR, device=self.device)

        # Speech cond prompt tokens
        if plen := self.t3.hp.speech_cond_prompt_len:
            s3_tokzr = self.s3gen.tokenizer
            t3_cond_prompt_tokens, _ = s3_tokzr.forward([ref_16k_wav[:self.ENC_COND_LEN]], max_len=plen)
            t3_cond_prompt_tokens = torch.atleast_2d(t3_cond_prompt_tokens).to(self.device)

        # Voice-encoder speaker embedding
        ve_embed = torch.from_numpy(self.ve.embeds_from_wavs([ref_16k_wav], sample_rate=S3_SR))
        ve_embed = ve_embed.mean(axis=0, keepdim=True).to(self.device)

        t3_cond = T3Cond(
            speaker_emb=ve_embed,
            cond_prompt_speech_tokens=t3_cond_prompt_tokens,
            emotion_adv=exaggeration * torch.ones(1, 1, 1),
        ).to(device=self.device)
        self.conds = Conditionals(t3_cond, s3gen_ref_dict)

    def generate(
        self,
        text,
        repetition_penalty=1.2,
        min_p=0.05,
        top_p=1.0,
        audio_prompt_path=None,
        exaggeration=0.5,
        cfg_weight=0.5,
        temperature=0.8,
        # stream - left for API compatibility
        tokens_per_slice=None,
        remove_milliseconds=None,
        remove_milliseconds_start=None,
        chunk_overlap_method=None,
        # cache optimization params
        max_new_tokens=1000, 
        max_cache_len=1500, # Affects the T3 speed, hence important
    ):
        if tokens_per_slice is not None or remove_milliseconds is not None or remove_milliseconds_start is not None or chunk_overlap_method is not None:
            print("Streaming by token slices has been discontinued due to audio clipping. Continuing with full generation.")

        if audio_prompt_path:
            self.prepare_conditionals(audio_prompt_path, exaggeration=exaggeration)
        else:
            assert self.conds is not None, "Please `prepare_conditionals` first or specify `audio_prompt_path`"

        # Update exaggeration if needed
        if exaggeration != self.conds.t3.emotion_adv[0, 0, 0]:
            _cond: T3Cond = self.conds.t3
            self.conds.t3 = T3Cond(
                speaker_emb=_cond.speaker_emb,
                cond_prompt_speech_tokens=_cond.cond_prompt_speech_tokens,
                emotion_adv=exaggeration * torch.ones(1, 1, 1),
            ).to(device=self.device)

        # Norm and tokenize text
        text = punc_norm(text)
        text_tokens = self.tokenizer.text_to_tokens(text).to(self.device)

        if cfg_weight > 0.0:
            text_tokens = torch.cat([text_tokens, text_tokens], dim=0)  # Need two seqs for CFG

        sot = self.t3.hp.start_text_token
        eot = self.t3.hp.stop_text_token
        text_tokens = F.pad(text_tokens, (1, 0), value=sot)
        text_tokens = F.pad(text_tokens, (0, 1), value=eot)

        with torch.inference_mode():
            speech_tokens = self.t3.inference(
                t3_cond=self.conds.t3,
                text_tokens=text_tokens,
                max_new_tokens=max_new_tokens,  # TODO: use the value in config
                temperature=temperature,
                cfg_weight=cfg_weight,
<<<<<<< HEAD
                repetition_penalty=repetition_penalty,
                min_p=min_p,
                top_p=top_p,
=======
                max_cache_len=max_cache_len,
>>>>>>> db8b5b75
            )

            
            def speech_to_wav(speech_tokens):
                # Extract only the conditional batch.
                speech_tokens = speech_tokens[0]

                # TODO: output becomes 1D
                speech_tokens = drop_invalid_tokens(speech_tokens)
                
                def drop_bad_tokens(tokens):
                    # Use torch.where instead of boolean indexing to avoid sync
                    mask = tokens < 6561
                    # Count valid tokens without transferring to CPU
                    valid_count = torch.sum(mask).item()
                    # Create output tensor of the right size
                    result = torch.zeros(valid_count, dtype=tokens.dtype, device=tokens.device)
                    # Use torch.masked_select which is more CUDA-friendly
                    result = torch.masked_select(tokens, mask)
                    return result

                # speech_tokens = speech_tokens[speech_tokens < 6561]
                speech_tokens = drop_bad_tokens(speech_tokens)
                wav, _ = self.s3gen.inference(
                    speech_tokens=speech_tokens,
                    ref_dict=self.conds.gen,
                )
                wav = wav.squeeze(0).detach().cpu().numpy()
                watermarked_wav = self.watermarker.apply_watermark(wav, sample_rate=self.sr)
                return torch.from_numpy(watermarked_wav).unsqueeze(0)

            yield speech_to_wav(speech_tokens)
<|MERGE_RESOLUTION|>--- conflicted
+++ resolved
@@ -261,13 +261,9 @@
                 max_new_tokens=max_new_tokens,  # TODO: use the value in config
                 temperature=temperature,
                 cfg_weight=cfg_weight,
-<<<<<<< HEAD
                 repetition_penalty=repetition_penalty,
                 min_p=min_p,
                 top_p=top_p,
-=======
-                max_cache_len=max_cache_len,
->>>>>>> db8b5b75
             )
 
             
