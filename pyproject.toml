[project]
name = "chatterbox-tts"
version = "0.3.3"
description = "Chatterbox: Open Source TTS and Voice Conversion by Resemble AI"
readme = "README.md"
requires-python = ">=3.9"
license = {file = "LICENSE"}
authors = [
    {name = "resemble-ai", email = "engineering@resemble.ai"}
]
dependencies = [
<<<<<<< HEAD
    "numpy>=1.26.0",
    "librosa==0.11.0",
=======
    "numpy",
    "resampy==0.4.3",
    "librosa", # ==0.10.0
>>>>>>> db8b5b75
    "s3tokenizer",
    "torch", # ==2.6.0
    "torchaudio", # ==2.6.0
    "transformers", # ==4.46.3
    "diffusers", # ==0.29.0
    "resemble-perth==1.0.1",
<<<<<<< HEAD
    "conformer==0.3.2",
    "safetensors==0.5.3"
=======
    "omegaconf", # ==2.3.0
    "conformer",
    "safetensors"
>>>>>>> db8b5b75
]

[project.urls]
Homepage = "https://github.com/resemble-ai/chatterbox"
Repository = "https://github.com/resemble-ai/chatterbox"

[build-system]
requires = ["setuptools>=61.0"]
build-backend = "setuptools.build_meta"

[tool.setuptools.packages.find]
where = ["src"]<|MERGE_RESOLUTION|>--- conflicted
+++ resolved
@@ -9,28 +9,18 @@
     {name = "resemble-ai", email = "engineering@resemble.ai"}
 ]
 dependencies = [
-<<<<<<< HEAD
-    "numpy>=1.26.0",
-    "librosa==0.11.0",
-=======
     "numpy",
     "resampy==0.4.3",
     "librosa", # ==0.10.0
->>>>>>> db8b5b75
     "s3tokenizer",
     "torch", # ==2.6.0
     "torchaudio", # ==2.6.0
     "transformers", # ==4.46.3
     "diffusers", # ==0.29.0
     "resemble-perth==1.0.1",
-<<<<<<< HEAD
-    "conformer==0.3.2",
-    "safetensors==0.5.3"
-=======
     "omegaconf", # ==2.3.0
     "conformer",
     "safetensors"
->>>>>>> db8b5b75
 ]
 
 [project.urls]
